--- conflicted
+++ resolved
@@ -1,7 +1,4 @@
-<<<<<<< HEAD
-=======
 import { getGeminiClient } from "../lib/gemini-client.js";
->>>>>>> 0390f461
 import {
   Checklist,
   ChecklistReport,
@@ -16,10 +13,7 @@
 // - Note that the newest Gemini model series is "gemini-2.5-flash" or "gemini-2.5-pro"
 //   - do not change this unless explicitly requested by the user
 // This API key is from Gemini Developer API Key, not vertex AI API Key
-<<<<<<< HEAD
-=======
 const geminiClient = getGeminiClient();
->>>>>>> 0390f461
 
 interface AnalysisResult {
   checklistReport: ChecklistReport;
@@ -102,51 +96,6 @@
   "summary": "Краткая общая сводка выполнения чек-листа (2-3 предложения)"
 }`;
 
-<<<<<<< HEAD
-  const client = getGeminiClient();
-  const response = await executeGeminiRequest(() =>
-    client.models.generateContent({
-      model: "gemini-2.5-flash",
-      config: {
-        systemInstruction: systemPrompt,
-        responseMimeType: "application/json",
-        responseSchema: {
-          type: "object",
-          properties: {
-            items: {
-              type: "array",
-              items: {
-                type: "object",
-                properties: {
-                  id: { type: "string" },
-                  status: { type: "string" },
-                  score: { type: "number" },
-                  evidence: {
-                    type: "array",
-                    items: {
-                      type: "object",
-                      properties: {
-                        text: { type: "string" },
-                        start: { type: "number" },
-                        end: { type: "number" }
-                      },
-                      required: ["text"]
-                    }
-                  },
-                  comment: { type: "string" }
-                },
-                required: ["id", "status", "score", "evidence"]
-              }
-            },
-            summary: { type: "string" }
-          },
-          required: ["items", "summary"]
-        }
-      },
-      contents
-    })
-  );
-=======
   const response = await geminiClient.generateContent({
     model: "gemini-2.5-flash",
     systemInstruction: systemPrompt,
@@ -185,7 +134,6 @@
     },
     contents: userPrompt,
   });
->>>>>>> 0390f461
 
   const rawJson = response.text;
   if (!rawJson) throw new GeminiServiceError("Gemini вернул пустой ответ", 502, "gemini_empty_response");
@@ -271,42 +219,6 @@
   "outcome": "Итог: что договорились, следующие шаги"
 }`;
 
-<<<<<<< HEAD
-  const client = getGeminiClient();
-  const response = await executeGeminiRequest(() =>
-    client.models.generateContent({
-      model: "gemini-2.5-flash",
-      config: {
-        systemInstruction: systemPrompt,
-        responseMimeType: "application/json",
-        responseSchema: {
-          type: "object",
-          properties: {
-            topics: { type: "array", items: { type: "string" } },
-            objections: {
-              type: "array",
-              items: {
-                type: "object",
-                properties: {
-                  category: { type: "string" },
-                  client_phrase: { type: "string" },
-                  manager_reply: { type: "string" },
-                  handling: { type: "string" },
-                  advice: { type: "string" }
-                },
-                required: ["category", "client_phrase", "handling"]
-              }
-            },
-            conversation_essence: { type: "string" },
-            outcome: { type: "string" }
-          },
-          required: ["topics", "objections", "conversation_essence", "outcome"]
-        }
-      },
-      contents
-    })
-  );
-=======
   const response = await geminiClient.generateContent({
     model: "gemini-2.5-flash",
     systemInstruction: systemPrompt,
@@ -339,7 +251,6 @@
     },
     contents: userPrompt,
   });
->>>>>>> 0390f461
 
   const rawJson = response.text;
   if (!rawJson) {
