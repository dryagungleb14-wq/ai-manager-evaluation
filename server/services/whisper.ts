--- conflicted
+++ resolved
@@ -1,14 +1,10 @@
 import fs from "fs";
 import path from "path";
-<<<<<<< HEAD
-import { executeGeminiRequest, getGeminiClient, GeminiServiceError } from "./gemini-client.js";
-=======
 import { getGeminiClient } from "../lib/gemini-client.js";
 
 // Using Gemini 2.5 Flash for audio transcription (FREE alternative to OpenAI Whisper)
 // Gemini supports: audio/mp3, audio/wav, audio/m4a, audio/flac, audio/ogg, etc.
 const geminiClient = getGeminiClient();
->>>>>>> 0390f461
 
 export interface TranscriptionResult {
   text: string;
@@ -39,12 +35,6 @@
     const audioBytes = fs.readFileSync(audioFilePath);
     const mimeType = getMimeType(audioFilePath);
 
-<<<<<<< HEAD
-    let prompt =
-      `Transcribe this audio file accurately. Return ONLY the transcription text, without any additional comments.\n` +
-      `If multiple speakers are audible, indicate them as "Manager:" and "Client:" or "Speaker 1:", "Speaker 2:", etc.`;
-    if (language) prompt = `Transcribe this audio in ${language} language. ` + prompt;
-=======
     // Prepare prompt - let Gemini auto-detect language or use hint if provided
     let prompt = `Transcribe this audio file accurately. Return ONLY the transcription text, without any additional comments.
 If multiple speakers are audible, indicate them as "Manager:" and "Client:" or "Speaker 1:", "Speaker 2:", etc.`;
@@ -73,7 +63,6 @@
         },
       ],
     });
->>>>>>> 0390f461
 
     const client = getGeminiClient();
     const response = await executeGeminiRequest(() =>
